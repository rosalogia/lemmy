import { wsUri } from '../env';
import {
  LoginForm,
  RegisterForm,
  UserOperation,
  CommunityForm,
  PostForm,
  SavePostForm,
  CommentForm,
  SaveCommentForm,
  CommentLikeForm,
  GetPostForm,
  GetPostsForm,
  CreatePostLikeForm,
  GetCommunityForm,
  FollowCommunityForm,
  GetFollowedCommunitiesForm,
  GetUserDetailsForm,
  ListCommunitiesForm,
  GetModlogForm,
  BanFromCommunityForm,
  AddModToCommunityForm,
  TransferCommunityForm,
  AddAdminForm,
  TransferSiteForm,
  BanUserForm,
  SiteForm,
  Site,
  UserView,
  GetRepliesForm,
  GetUserMentionsForm,
  EditUserMentionForm,
  SearchForm,
  UserSettingsForm,
  DeleteAccountForm,
  PasswordResetForm,
  PasswordChangeForm,
  PrivateMessageForm,
  EditPrivateMessageForm,
  GetPrivateMessagesForm,
  MessageType,
} from '../interfaces';
import { webSocket } from 'rxjs/webSocket';
import { Subject } from 'rxjs';
import { retryWhen, delay } from 'rxjs/operators';
import { UserService } from './';
import { i18n } from '../i18next';
import { toast } from '../utils';

export class WebSocketService {
  private static _instance: WebSocketService;
  public subject: Subject<any>;

  public site: Site;
  public admins: Array<UserView>;
  public banned: Array<UserView>;

  private constructor() {
    this.subject = webSocket(wsUri);

    // Necessary to not keep reconnecting
    this.subject
      .pipe(
        retryWhen(errors =>
          errors.pipe(
            delay(1000)
            // take(999)
          )
        )
      )
      .subscribe();

    console.log(`Connected to ${wsUri}`);

    if (UserService.Instance.user) {
    }
  }

  public static get Instance() {
    return this._instance || (this._instance = new this());
  }

  public userJoin() {
    this.wsSendWrapper(UserOperation.ListCategories, undefined);
  }

  public login(loginForm: LoginForm) {
    this.subject.next(this.wsSendWrapper(UserOperation.Login, loginForm));
  }

  public register(registerForm: RegisterForm) {
    this.subject.next(this.wsSendWrapper(UserOperation.Register, registerForm));
  }

  public createCommunity(communityForm: CommunityForm) {
    this.setAuth(communityForm);
    this.subject.next(
      this.wsSendWrapper(UserOperation.CreateCommunity, communityForm)
    );
  }

  public editCommunity(communityForm: CommunityForm) {
    this.setAuth(communityForm);
    this.subject.next(
      this.wsSendWrapper(UserOperation.EditCommunity, communityForm)
    );
  }

  public followCommunity(followCommunityForm: FollowCommunityForm) {
    this.setAuth(followCommunityForm);
    this.subject.next(
      this.wsSendWrapper(UserOperation.FollowCommunity, followCommunityForm)
    );
  }

  public listCommunities(form: ListCommunitiesForm) {
    this.setAuth(form, false);
    this.subject.next(this.wsSendWrapper(UserOperation.ListCommunities, form));
  }

  public getFollowedCommunities() {
    let form: GetFollowedCommunitiesForm = { auth: UserService.Instance.auth };
    this.subject.next(
      this.wsSendWrapper(UserOperation.GetFollowedCommunities, form)
    );
  }

  public listCategories() {
    this.subject.next(
      this.wsSendWrapper(UserOperation.ListCategories, undefined)
    );
  }

  public createPost(postForm: PostForm) {
    this.setAuth(postForm);
    this.subject.next(this.wsSendWrapper(UserOperation.CreatePost, postForm));
  }

<<<<<<< HEAD
  // TODO strictly type these
  public getPost(postId: number) {
    let data = { id: postId, auth: UserService.Instance.auth };
    this.subject.next(this.wsSendWrapper(UserOperation.GetPost, data));
  }

  public getCommunity(communityId: number) {
    let data = { id: communityId, auth: UserService.Instance.auth };
    this.subject.next(this.wsSendWrapper(UserOperation.GetCommunity, data));
=======
  public getPost(form: GetPostForm) {
    this.setAuth(form, false);
    this.subject.next(this.wsSendWrapper(UserOperation.GetPost, form));
>>>>>>> 8cbdba1d
  }

  public getCommunity(form: GetCommunityForm) {
    this.setAuth(form, false);
    this.subject.next(this.wsSendWrapper(UserOperation.GetCommunity, form));
  }

  public createComment(commentForm: CommentForm) {
    this.setAuth(commentForm);
    this.subject.next(
      this.wsSendWrapper(UserOperation.CreateComment, commentForm)
    );
  }

  public editComment(commentForm: CommentForm) {
    this.setAuth(commentForm);
    this.subject.next(
      this.wsSendWrapper(UserOperation.EditComment, commentForm)
    );
  }

  public likeComment(form: CommentLikeForm) {
    this.setAuth(form);
    this.subject.next(
      this.wsSendWrapper(UserOperation.CreateCommentLike, form)
    );
  }

  public saveComment(form: SaveCommentForm) {
    this.setAuth(form);
    this.subject.next(this.wsSendWrapper(UserOperation.SaveComment, form));
  }

  public getPosts(form: GetPostsForm) {
    this.setAuth(form, false);
    this.subject.next(this.wsSendWrapper(UserOperation.GetPosts, form));
  }

  public likePost(form: CreatePostLikeForm) {
    this.setAuth(form);
    this.subject.next(this.wsSendWrapper(UserOperation.CreatePostLike, form));
  }

  public editPost(postForm: PostForm) {
    this.setAuth(postForm);
    this.subject.next(this.wsSendWrapper(UserOperation.EditPost, postForm));
  }

  public savePost(form: SavePostForm) {
    this.setAuth(form);
    this.subject.next(this.wsSendWrapper(UserOperation.SavePost, form));
  }

  public banFromCommunity(form: BanFromCommunityForm) {
    this.setAuth(form);
    this.subject.next(this.wsSendWrapper(UserOperation.BanFromCommunity, form));
  }

  public addModToCommunity(form: AddModToCommunityForm) {
    this.setAuth(form);
    this.subject.next(
      this.wsSendWrapper(UserOperation.AddModToCommunity, form)
    );
  }

  public transferCommunity(form: TransferCommunityForm) {
    this.setAuth(form);
    this.subject.next(
      this.wsSendWrapper(UserOperation.TransferCommunity, form)
    );
  }

  public transferSite(form: TransferSiteForm) {
    this.setAuth(form);
    this.subject.next(this.wsSendWrapper(UserOperation.TransferSite, form));
  }

  public banUser(form: BanUserForm) {
    this.setAuth(form);
    this.subject.next(this.wsSendWrapper(UserOperation.BanUser, form));
  }

  public addAdmin(form: AddAdminForm) {
    this.setAuth(form);
    this.subject.next(this.wsSendWrapper(UserOperation.AddAdmin, form));
  }

  public getUserDetails(form: GetUserDetailsForm) {
    this.setAuth(form, false);
    this.subject.next(this.wsSendWrapper(UserOperation.GetUserDetails, form));
  }

  public getReplies(form: GetRepliesForm) {
    this.setAuth(form);
    this.subject.next(this.wsSendWrapper(UserOperation.GetReplies, form));
  }

  public getUserMentions(form: GetUserMentionsForm) {
    this.setAuth(form);
    this.subject.next(this.wsSendWrapper(UserOperation.GetUserMentions, form));
  }

  public editUserMention(form: EditUserMentionForm) {
    this.setAuth(form);
    this.subject.next(this.wsSendWrapper(UserOperation.EditUserMention, form));
  }

  public getModlog(form: GetModlogForm) {
    this.subject.next(this.wsSendWrapper(UserOperation.GetModlog, form));
  }

  public createSite(siteForm: SiteForm) {
    this.setAuth(siteForm);
    this.subject.next(this.wsSendWrapper(UserOperation.CreateSite, siteForm));
  }

  public editSite(siteForm: SiteForm) {
    this.setAuth(siteForm);
    this.subject.next(this.wsSendWrapper(UserOperation.EditSite, siteForm));
  }

  public getSite() {
    this.subject.next(this.wsSendWrapper(UserOperation.GetSite, undefined));
  }

  public search(form: SearchForm) {
    this.setAuth(form, false);
    this.subject.next(this.wsSendWrapper(UserOperation.Search, form));
  }

  public markAllAsRead() {
    let form = {};
    this.setAuth(form);
    this.subject.next(this.wsSendWrapper(UserOperation.MarkAllAsRead, form));
  }

  public saveUserSettings(userSettingsForm: UserSettingsForm) {
    this.setAuth(userSettingsForm);
    this.subject.next(
      this.wsSendWrapper(UserOperation.SaveUserSettings, userSettingsForm)
    );
  }

  public deleteAccount(form: DeleteAccountForm) {
    this.setAuth(form);
    this.subject.next(this.wsSendWrapper(UserOperation.DeleteAccount, form));
  }

  public passwordReset(form: PasswordResetForm) {
    this.subject.next(this.wsSendWrapper(UserOperation.PasswordReset, form));
  }

  public passwordChange(form: PasswordChangeForm) {
    this.subject.next(this.wsSendWrapper(UserOperation.PasswordChange, form));
  }

  public createPrivateMessage(form: PrivateMessageForm) {
    this.setAuth(form);
    this.subject.next(
      this.wsSendWrapper(UserOperation.CreatePrivateMessage, form)
    );
  }

  public editPrivateMessage(form: EditPrivateMessageForm) {
    this.setAuth(form);
    this.subject.next(
      this.wsSendWrapper(UserOperation.EditPrivateMessage, form)
    );
  }

  public getPrivateMessages(form: GetPrivateMessagesForm) {
    this.setAuth(form);
    this.subject.next(
      this.wsSendWrapper(UserOperation.GetPrivateMessages, form)
    );
  }

  private wsSendWrapper(op: UserOperation, data: MessageType) {
    let send = { op: UserOperation[op], data: data };
    console.log(send);
    return send;
  }

  private setAuth(obj: any, throwErr: boolean = true) {
    obj.auth = UserService.Instance.auth;
    if (obj.auth == null && throwErr) {
      toast(i18n.t('not_logged_in'), 'danger');
      throw 'Not logged in';
    }
  }
}

window.onbeforeunload = () => {
  WebSocketService.Instance.subject.unsubscribe();
  WebSocketService.Instance.subject = null;
};<|MERGE_RESOLUTION|>--- conflicted
+++ resolved
@@ -136,21 +136,9 @@
     this.subject.next(this.wsSendWrapper(UserOperation.CreatePost, postForm));
   }
 
-<<<<<<< HEAD
-  // TODO strictly type these
-  public getPost(postId: number) {
-    let data = { id: postId, auth: UserService.Instance.auth };
-    this.subject.next(this.wsSendWrapper(UserOperation.GetPost, data));
-  }
-
-  public getCommunity(communityId: number) {
-    let data = { id: communityId, auth: UserService.Instance.auth };
-    this.subject.next(this.wsSendWrapper(UserOperation.GetCommunity, data));
-=======
   public getPost(form: GetPostForm) {
     this.setAuth(form, false);
     this.subject.next(this.wsSendWrapper(UserOperation.GetPost, form));
->>>>>>> 8cbdba1d
   }
 
   public getCommunity(form: GetCommunityForm) {
