--- conflicted
+++ resolved
@@ -267,7 +267,6 @@
     .to_string()
 }
 
-<<<<<<< HEAD
 // TODO nothing is done with community / group webfingers yet, so just ignore those for now
 #[derive(Clone, PartialEq, Eq, Hash)]
 pub struct MentionData {
@@ -293,17 +292,18 @@
     });
   }
   out.into_iter().unique().collect()
-=======
+}
+
 pub fn is_valid_username(name: &str) -> bool {
   VALID_USERNAME_REGEX.is_match(name)
->>>>>>> a13e9fe3
 }
 
 #[cfg(test)]
 mod tests {
   use crate::{
-<<<<<<< HEAD
     is_email_regex,
+    is_image_content_type,
+    is_valid_username,
     remove_slurs,
     scrape_text_for_mentions,
     slur_check,
@@ -318,10 +318,7 @@
     assert_eq!(mentions[0].name, "tedu".to_string());
     assert_eq!(mentions[0].domain, "honk.teduangst.com".to_string());
     assert_eq!(mentions[1].domain, "lemmy_alpha:8540".to_string());
-=======
-    extract_usernames, is_email_regex, is_image_content_type, is_valid_username, remove_slurs,
-    slur_check, slurs_vec_to_str,
-  };
+  }
 
   #[test]
   fn test_image() {
@@ -330,7 +327,6 @@
       "https://twitter.com/BenjaminNorton/status/1259922424272957440?s=20"
     )
     .is_err());
->>>>>>> a13e9fe3
   }
 
   #[test]
@@ -402,11 +398,8 @@
   static ref EMAIL_REGEX: Regex = Regex::new(r"^[a-zA-Z0-9.!#$%&’*+/=?^_`{|}~-]+@[a-zA-Z0-9-]+(?:\.[a-zA-Z0-9-]+)*$").unwrap();
   static ref SLUR_REGEX: Regex = RegexBuilder::new(r"(fag(g|got|tard)?|maricos?|cock\s?sucker(s|ing)?|nig(\b|g?(a|er)?(s|z)?)\b|dindu(s?)|mudslime?s?|kikes?|mongoloids?|towel\s*heads?|\bspi(c|k)s?\b|\bchinks?|niglets?|beaners?|\bnips?\b|\bcoons?\b|jungle\s*bunn(y|ies?)|jigg?aboo?s?|\bpakis?\b|rag\s*heads?|gooks?|cunts?|bitch(es|ing|y)?|puss(y|ies?)|twats?|feminazis?|whor(es?|ing)|\bslut(s|t?y)?|\btrann?(y|ies?)|ladyboy(s?)|\b(b|re|r)tard(ed)?s?)").case_insensitive(true).build().unwrap();
   static ref USERNAME_MATCHES_REGEX: Regex = Regex::new(r"/u/[a-zA-Z][0-9a-zA-Z_]*").unwrap();
-<<<<<<< HEAD
   // TODO keep this old one, it didn't work with port well tho
   // static ref WEBFINGER_USER_REGEX: Regex = Regex::new(r"@(?P<name>[\w.]+)@(?P<domain>[a-zA-Z0-9._-]+\.[a-zA-Z0-9_-]+)").unwrap();
   static ref WEBFINGER_USER_REGEX: Regex = Regex::new(r"@(?P<name>[\w.]+)@(?P<domain>[a-zA-Z0-9._:-]+)").unwrap();
-=======
   static ref VALID_USERNAME_REGEX: Regex = Regex::new(r"^[a-zA-Z0-9_]{3,20}$").unwrap();
->>>>>>> a13e9fe3
 }