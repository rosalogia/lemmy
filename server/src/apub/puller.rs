--- conflicted
+++ resolved
@@ -6,15 +6,8 @@
 use crate::routes::nodeinfo::{NodeInfo, NodeInfoWellKnown};
 use crate::settings::Settings;
 use activitystreams::collection::{OrderedCollection, UnorderedCollection};
-<<<<<<< HEAD
 use activitystreams::object::Page;
 use activitystreams::BaseBox;
-use chttp::prelude::*;
-=======
-use activitystreams::ext::Ext;
-use activitystreams::object::Page;
-use activitystreams::BaseBox;
->>>>>>> 9197b39e
 use failure::Error;
 use isahc::prelude::*;
 use log::warn;
@@ -88,65 +81,8 @@
   let posts: Result<Vec<PostView>, Error> = items
     .unwrap()
     .map(|obox: &BaseBox| {
-<<<<<<< HEAD
       let page = obox.clone().to_concrete::<Page>().unwrap();
       PostView::from_page(&page)
-=======
-      let page: Page = obox.clone().to_concrete::<Page>().unwrap();
-      PostView {
-        id: -1,
-        name: page.object_props.get_name_xsd_string().unwrap().to_string(),
-        url: page
-          .object_props
-          .get_url_xsd_any_uri()
-          .map(|u| u.to_string()),
-        body: page
-          .object_props
-          .get_content_xsd_string()
-          .map(|c| c.to_string()),
-        creator_id: -1,
-        community_id: -1,
-        removed: false,
-        locked: false,
-        published: page
-          .object_props
-          .get_published()
-          .unwrap()
-          .as_ref()
-          .naive_local()
-          .to_owned(),
-        updated: page
-          .object_props
-          .get_updated()
-          .map(|u| u.as_ref().to_owned().naive_local()),
-        deleted: false,
-        nsfw: false,
-        stickied: false,
-        embed_title: None,
-        embed_description: None,
-        embed_html: None,
-        thumbnail_url: None,
-        banned: false,
-        banned_from_community: false,
-        creator_name: "".to_string(),
-        creator_avatar: None,
-        community_name: "".to_string(),
-        community_removed: false,
-        community_deleted: false,
-        community_nsfw: false,
-        number_of_comments: -1,
-        score: -1,
-        upvotes: -1,
-        downvotes: -1,
-        hot_rank: -1,
-        newest_activity_time: naive_now(),
-        user_id: None,
-        my_vote: None,
-        subscribed: None,
-        read: None,
-        saved: None,
-      }
->>>>>>> 9197b39e
     })
     .collect();
   Ok(GetPostsResponse { posts: posts? })
