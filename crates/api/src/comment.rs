--- conflicted
+++ resolved
@@ -7,441 +7,12 @@
   comment::*,
   get_local_user_view_from_jwt,
 };
-<<<<<<< HEAD
-use lemmy_websocket::{
-  messages::{SendComment, SendModRoomMessage, SendUserRoomMessage},
-  LemmyContext,
-  UserOperation,
-};
-use std::str::FromStr;
-
-#[async_trait::async_trait(?Send)]
-impl Perform for CreateComment {
-  type Response = CommentResponse;
-
-  async fn perform(
-    &self,
-    context: &Data<LemmyContext>,
-    websocket_id: Option<ConnectionId>,
-  ) -> Result<CommentResponse, LemmyError> {
-    let data: &CreateComment = &self;
-    let local_user_view = get_local_user_view_from_jwt(&data.auth, context.pool()).await?;
-
-    let content_slurs_removed = remove_slurs(&data.content.to_owned());
-
-    // Check for a community ban
-    let post_id = data.post_id;
-    let post = get_post(post_id, context.pool()).await?;
-
-    check_community_ban(local_user_view.person.id, post.community_id, context.pool()).await?;
-
-    // Check if post is locked, no new comments
-    if post.locked {
-      return Err(ApiError::err("locked").into());
-    }
-
-    // If there's a parent_id, check to make sure that comment is in that post
-    if let Some(parent_id) = data.parent_id {
-      // Make sure the parent comment exists
-      let parent =
-        match blocking(context.pool(), move |conn| Comment::read(&conn, parent_id)).await? {
-          Ok(comment) => comment,
-          Err(_e) => return Err(ApiError::err("couldnt_create_comment").into()),
-        };
-      if parent.post_id != post_id {
-        return Err(ApiError::err("couldnt_create_comment").into());
-      }
-    }
-
-    let comment_form = CommentForm {
-      content: content_slurs_removed,
-      parent_id: data.parent_id.to_owned(),
-      post_id: data.post_id,
-      creator_id: local_user_view.person.id,
-      ..CommentForm::default()
-    };
-
-    // Create the comment
-    let comment_form2 = comment_form.clone();
-    let inserted_comment = match blocking(context.pool(), move |conn| {
-      Comment::create(&conn, &comment_form2)
-    })
-    .await?
-    {
-      Ok(comment) => comment,
-      Err(_e) => return Err(ApiError::err("couldnt_create_comment").into()),
-    };
-
-    // Necessary to update the ap_id
-    let inserted_comment_id = inserted_comment.id;
-    let updated_comment: Comment =
-      match blocking(context.pool(), move |conn| -> Result<Comment, LemmyError> {
-        let apub_id =
-          generate_apub_endpoint(EndpointType::Comment, &inserted_comment_id.to_string())?;
-        Ok(Comment::update_ap_id(&conn, inserted_comment_id, apub_id)?)
-      })
-      .await?
-      {
-        Ok(comment) => comment,
-        Err(_e) => return Err(ApiError::err("couldnt_create_comment").into()),
-      };
-
-    updated_comment
-      .send_create(&local_user_view.person, context)
-      .await?;
-
-    // Scan the comment for user mentions, add those rows
-    let post_id = post.id;
-    let mentions = scrape_text_for_mentions(&comment_form.content);
-    let recipient_ids = send_local_notifs(
-      mentions,
-      updated_comment.clone(),
-      local_user_view.person.clone(),
-      post,
-      context.pool(),
-      true,
-    )
-    .await?;
-
-    // You like your own comment by default
-    let like_form = CommentLikeForm {
-      comment_id: inserted_comment.id,
-      post_id,
-      person_id: local_user_view.person.id,
-      score: 1,
-    };
-
-    let like = move |conn: &'_ _| CommentLike::like(&conn, &like_form);
-    if blocking(context.pool(), like).await?.is_err() {
-      return Err(ApiError::err("couldnt_like_comment").into());
-    }
-
-    updated_comment
-      .send_like(&local_user_view.person, context)
-      .await?;
-
-    let person_id = local_user_view.person.id;
-    let mut comment_view = blocking(context.pool(), move |conn| {
-      CommentView::read(&conn, inserted_comment.id, Some(person_id))
-    })
-    .await??;
-
-    // If its a comment to yourself, mark it as read
-    let comment_id = comment_view.comment.id;
-    if local_user_view.person.id == comment_view.get_recipient_id() {
-      match blocking(context.pool(), move |conn| {
-        Comment::update_read(conn, comment_id, true)
-      })
-      .await?
-      {
-        Ok(comment) => comment,
-        Err(_e) => return Err(ApiError::err("couldnt_update_comment").into()),
-      };
-      comment_view.comment.read = true;
-    }
-
-    let mut res = CommentResponse {
-      comment_view,
-      recipient_ids,
-      form_id: data.form_id.to_owned(),
-    };
-
-    context.chat_server().do_send(SendComment {
-      op: UserOperation::CreateComment,
-      comment: res.clone(),
-      websocket_id,
-    });
-
-    res.recipient_ids = Vec::new(); // Necessary to avoid doubles
-
-    Ok(res)
-  }
-}
-
-#[async_trait::async_trait(?Send)]
-impl Perform for EditComment {
-  type Response = CommentResponse;
-
-  async fn perform(
-    &self,
-    context: &Data<LemmyContext>,
-    websocket_id: Option<ConnectionId>,
-  ) -> Result<CommentResponse, LemmyError> {
-    let data: &EditComment = &self;
-    let local_user_view = get_local_user_view_from_jwt(&data.auth, context.pool()).await?;
-
-    let comment_id = data.comment_id;
-    let orig_comment = blocking(context.pool(), move |conn| {
-      CommentView::read(&conn, comment_id, None)
-    })
-    .await??;
-
-    check_community_ban(
-      local_user_view.person.id,
-      orig_comment.community.id,
-      context.pool(),
-    )
-    .await?;
-
-    // Verify that only the creator can edit
-    if local_user_view.person.id != orig_comment.creator.id {
-      return Err(ApiError::err("no_comment_edit_allowed").into());
-    }
-
-    // Do the update
-    let content_slurs_removed = remove_slurs(&data.content.to_owned());
-    let comment_id = data.comment_id;
-    let updated_comment = match blocking(context.pool(), move |conn| {
-      Comment::update_content(conn, comment_id, &content_slurs_removed)
-    })
-    .await?
-    {
-      Ok(comment) => comment,
-      Err(_e) => return Err(ApiError::err("couldnt_update_comment").into()),
-    };
-
-    // Send the apub update
-    updated_comment
-      .send_update(&local_user_view.person, context)
-      .await?;
-
-    // Do the mentions / recipients
-    let updated_comment_content = updated_comment.content.to_owned();
-    let mentions = scrape_text_for_mentions(&updated_comment_content);
-    let recipient_ids = send_local_notifs(
-      mentions,
-      updated_comment,
-      local_user_view.person.clone(),
-      orig_comment.post,
-      context.pool(),
-      false,
-    )
-    .await?;
-
-    let comment_id = data.comment_id;
-    let person_id = local_user_view.person.id;
-    let comment_view = blocking(context.pool(), move |conn| {
-      CommentView::read(conn, comment_id, Some(person_id))
-    })
-    .await??;
-
-    let res = CommentResponse {
-      comment_view,
-      recipient_ids,
-      form_id: data.form_id.to_owned(),
-    };
-
-    context.chat_server().do_send(SendComment {
-      op: UserOperation::EditComment,
-      comment: res.clone(),
-      websocket_id,
-    });
-
-    Ok(res)
-  }
-}
-
-#[async_trait::async_trait(?Send)]
-impl Perform for DeleteComment {
-  type Response = CommentResponse;
-
-  async fn perform(
-    &self,
-    context: &Data<LemmyContext>,
-    websocket_id: Option<ConnectionId>,
-  ) -> Result<CommentResponse, LemmyError> {
-    let data: &DeleteComment = &self;
-    let local_user_view = get_local_user_view_from_jwt(&data.auth, context.pool()).await?;
-
-    let comment_id = data.comment_id;
-    let orig_comment = blocking(context.pool(), move |conn| {
-      CommentView::read(&conn, comment_id, None)
-    })
-    .await??;
-
-    check_community_ban(
-      local_user_view.person.id,
-      orig_comment.community.id,
-      context.pool(),
-    )
-    .await?;
-
-    // Verify that only the creator can delete
-    if local_user_view.person.id != orig_comment.creator.id {
-      return Err(ApiError::err("no_comment_edit_allowed").into());
-    }
-
-    // Do the delete
-    let deleted = data.deleted;
-    let updated_comment = match blocking(context.pool(), move |conn| {
-      Comment::update_deleted(conn, comment_id, deleted)
-    })
-    .await?
-    {
-      Ok(comment) => comment,
-      Err(_e) => return Err(ApiError::err("couldnt_update_comment").into()),
-    };
-
-    // Send the apub message
-    if deleted {
-      updated_comment
-        .send_delete(&local_user_view.person, context)
-        .await?;
-    } else {
-      updated_comment
-        .send_undo_delete(&local_user_view.person, context)
-        .await?;
-    }
-
-    // Refetch it
-    let comment_id = data.comment_id;
-    let person_id = local_user_view.person.id;
-    let comment_view = blocking(context.pool(), move |conn| {
-      CommentView::read(conn, comment_id, Some(person_id))
-    })
-    .await??;
-
-    // Build the recipients
-    let comment_view_2 = comment_view.clone();
-    let mentions = vec![];
-    let recipient_ids = send_local_notifs(
-      mentions,
-      updated_comment,
-      local_user_view.person.clone(),
-      comment_view_2.post,
-      context.pool(),
-      false,
-    )
-    .await?;
-
-    let res = CommentResponse {
-      comment_view,
-      recipient_ids,
-      form_id: None, // TODO a comment delete might clear forms?
-    };
-
-    context.chat_server().do_send(SendComment {
-      op: UserOperation::DeleteComment,
-      comment: res.clone(),
-      websocket_id,
-    });
-
-    Ok(res)
-  }
-}
-
-#[async_trait::async_trait(?Send)]
-impl Perform for RemoveComment {
-  type Response = CommentResponse;
-
-  async fn perform(
-    &self,
-    context: &Data<LemmyContext>,
-    websocket_id: Option<ConnectionId>,
-  ) -> Result<CommentResponse, LemmyError> {
-    let data: &RemoveComment = &self;
-    let local_user_view = get_local_user_view_from_jwt(&data.auth, context.pool()).await?;
-
-    let comment_id = data.comment_id;
-    let orig_comment = blocking(context.pool(), move |conn| {
-      CommentView::read(&conn, comment_id, None)
-    })
-    .await??;
-
-    check_community_ban(
-      local_user_view.person.id,
-      orig_comment.community.id,
-      context.pool(),
-    )
-    .await?;
-
-    // Verify that only a mod or admin can remove
-    is_mod_or_admin(
-      context.pool(),
-      local_user_view.person.id,
-      orig_comment.community.id,
-    )
-    .await?;
-
-    // Do the remove
-    let removed = data.removed;
-    let updated_comment = match blocking(context.pool(), move |conn| {
-      Comment::update_removed(conn, comment_id, removed)
-    })
-    .await?
-    {
-      Ok(comment) => comment,
-      Err(_e) => return Err(ApiError::err("couldnt_update_comment").into()),
-    };
-
-    // Mod tables
-    let form = ModRemoveCommentForm {
-      mod_person_id: local_user_view.person.id,
-      comment_id: data.comment_id,
-      removed: Some(removed),
-      reason: data.reason.to_owned(),
-    };
-    blocking(context.pool(), move |conn| {
-      ModRemoveComment::create(conn, &form)
-    })
-    .await??;
-
-    // Send the apub message
-    if removed {
-      updated_comment
-        .send_remove(&local_user_view.person, context)
-        .await?;
-    } else {
-      updated_comment
-        .send_undo_remove(&local_user_view.person, context)
-        .await?;
-    }
-
-    // Refetch it
-    let comment_id = data.comment_id;
-    let person_id = local_user_view.person.id;
-    let comment_view = blocking(context.pool(), move |conn| {
-      CommentView::read(conn, comment_id, Some(person_id))
-    })
-    .await??;
-
-    // Build the recipients
-    let comment_view_2 = comment_view.clone();
-
-    let mentions = vec![];
-    let recipient_ids = send_local_notifs(
-      mentions,
-      updated_comment,
-      local_user_view.person.clone(),
-      comment_view_2.post,
-      context.pool(),
-      false,
-    )
-    .await?;
-
-    let res = CommentResponse {
-      comment_view,
-      recipient_ids,
-      form_id: None, // TODO maybe this might clear other forms
-    };
-
-    context.chat_server().do_send(SendComment {
-      op: UserOperation::RemoveComment,
-      comment: res.clone(),
-      websocket_id,
-    });
-
-    Ok(res)
-  }
-}
-=======
 use lemmy_apub::ApubLikeableType;
 use lemmy_db_queries::{source::comment::Comment_, Likeable, Saveable};
 use lemmy_db_schema::{source::comment::*, LocalUserId};
 use lemmy_db_views::{comment_view::CommentView, local_user_view::LocalUserView};
 use lemmy_utils::{ApiError, ConnectionId, LemmyError};
 use lemmy_websocket::{messages::SendComment, LemmyContext, UserOperation};
->>>>>>> 01fc1228
 
 #[async_trait::async_trait(?Send)]
 impl Perform for MarkCommentAsRead {
