--- conflicted
+++ resolved
@@ -6,15 +6,8 @@
 
 #[derive(Debug, Serialize, Deserialize)]
 pub struct Claims {
-<<<<<<< HEAD
-  pub local_user_id: i32,
-=======
-  /// User id, for backward compatibility with client apps.
-  /// Claim [sub](Claims::sub) is used in server-side checks.
-  pub id: i32,
-  /// User id, standard claim by RFC 7519.
+  /// local_user_id, standard claim by RFC 7519.
   pub sub: i32,
->>>>>>> 360d4ea8
   pub iss: String,
   /// Time when this token was issued as UNIX-timestamp in seconds
   pub iat: i64,
@@ -33,15 +26,10 @@
     )
   }
 
-  pub fn jwt(local_user_id: i32, hostname: String) -> Result<Jwt, jsonwebtoken::errors::Error> {
+  pub fn jwt(local_user_id: i32) -> Result<Jwt, jsonwebtoken::errors::Error> {
     let my_claims = Claims {
-<<<<<<< HEAD
-      local_user_id,
-=======
-      id: user_id,
-      sub: user_id,
->>>>>>> 360d4ea8
-      iss: hostname,
+      sub: local_user_id,
+      iss: Settings::get().hostname(),
       iat: chrono::Utc::now().timestamp_millis() / 1000,
     };
     encode(
